--- conflicted
+++ resolved
@@ -132,18 +132,10 @@
 
 ## Testing
 
-<<<<<<< HEAD
 Run the unit tests with [pytest](https://docs.pytest.org/):
 
 ```bash
-pytest -v
-=======
-This project uses **pytest** for its test suite. To run the tests locally,
-install `pytest` and execute:
-
-```bash
-pytest
->>>>>>> 6e18fd1a
+pytest -q
 ```
 
 ## Contributing
